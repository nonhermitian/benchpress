--- conflicted
+++ resolved
@@ -27,7 +27,7 @@
     circuit = Circuit.from_file(qasm_file)
     stop = perf_counter()
     benchmark.extra_info["qasm_load_time"] = stop - start
-<<<<<<< HEAD
+    benchmark.extra_info["input_num_qubits"] = circuit.num_qudits
     return circuit
 
 
@@ -40,8 +40,4 @@
             ops[op.gate.name] = 1
     benchmark.extra_info["circuit_operations"] = ops
     benchmark.extra_info["gate_count_2q"] = circuit.gate_counts[two_qubit_gate]
-    benchmark.extra_info["depth_2q"] = circuit.multi_qudit_depth
-=======
-    benchmark.extra_info["input_num_qubits"] = circuit.num_qudits
-    return circuit
->>>>>>> b673a178
+    benchmark.extra_info["depth_2q"] = circuit.multi_qudit_depth