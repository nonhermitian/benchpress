# This code is part of Qiskit.
#
# (C) Copyright IBM 2024.
#
# This code is licensed under the Apache License, Version 2.0. You may
# obtain a copy of this license in the LICENSE.txt file in the root directory
# of this source tree or at http://www.apache.org/licenses/LICENSE-2.0.
#
# Any modifications or derivative works of this code must retain this
# copyright notice, and modified files need to carry a notice indicating
# that they have been altered from the originals.
from time import perf_counter
from math import pi

from bqskit import Circuit
from bqskit.ext import qiskit_to_bqskit
from benchpress.qiskit_gym.utils.io import qiskit_hamiltonian_circuit


def bqskit_qasm_loader(qasm_file, benchmark):
    """Loads a QASM file and measures the import time

    Parameters:
        qasm_file (str): The QASM file
        benchmark (Benchmark): The class holding the benchmark instance

    Returns:
        Circuit: A BQSKit circuit instance
    """
    start = perf_counter()
    circuit = Circuit.from_file(qasm_file)
    stop = perf_counter()
    benchmark.extra_info["qasm_load_time"] = stop - start
<<<<<<< HEAD
    return circuit


def bqskit_hamiltonian_circuit(sparse_op, label=None, evo_time=1):
    # BQSKit uses qiskit to construct a Trotter circuit, see https://github.com/BQSKit/bqskit-tutorial/blob/d04b4c40180c26ef81a8927663679fa085efc053/hubbard/hubbard.py#L135
    # hence we also use it here. Note that we must decompose the returned circuit here because BQSKit
    # will complain about the n-qubit PauliBoxes inside the circuit returned by `qk_ham_circuit`
    return qiskit_to_bqskit(qiskit_hamiltonian_circuit(sparse_op, label, evo_time).decompose().decompose())
=======
    benchmark.extra_info["input_num_qubits"] = circuit.num_qudits
    return circuit


def bqskit_output_circuit_properties(circuit, two_qubit_gate, benchmark):
    ops = {}
    for op in circuit.operations():
        if op.gate.name in ops:
            ops[op.gate.name] += 1
        else:
            ops[op.gate.name] = 1
    benchmark.extra_info["circuit_operations"] = ops
    benchmark.extra_info["gate_count_2q"] = circuit.gate_counts[two_qubit_gate]
    benchmark.extra_info["depth_2q"] = circuit.multi_qudit_depth
>>>>>>> 80694eed
<|MERGE_RESOLUTION|>--- conflicted
+++ resolved
@@ -31,7 +31,7 @@
     circuit = Circuit.from_file(qasm_file)
     stop = perf_counter()
     benchmark.extra_info["qasm_load_time"] = stop - start
-<<<<<<< HEAD
+    benchmark.extra_info["input_num_qubits"] = circuit.num_qudits
     return circuit
 
 
@@ -40,11 +40,8 @@
     # hence we also use it here. Note that we must decompose the returned circuit here because BQSKit
     # will complain about the n-qubit PauliBoxes inside the circuit returned by `qk_ham_circuit`
     return qiskit_to_bqskit(qiskit_hamiltonian_circuit(sparse_op, label, evo_time).decompose().decompose())
-=======
-    benchmark.extra_info["input_num_qubits"] = circuit.num_qudits
-    return circuit
 
-
+  
 def bqskit_output_circuit_properties(circuit, two_qubit_gate, benchmark):
     ops = {}
     for op in circuit.operations():
@@ -54,5 +51,4 @@
             ops[op.gate.name] = 1
     benchmark.extra_info["circuit_operations"] = ops
     benchmark.extra_info["gate_count_2q"] = circuit.gate_counts[two_qubit_gate]
-    benchmark.extra_info["depth_2q"] = circuit.multi_qudit_depth
->>>>>>> 80694eed
+    benchmark.extra_info["depth_2q"] = circuit.multi_qudit_depth