--- conflicted
+++ resolved
@@ -31,7 +31,7 @@
     circuit = circuit_from_qasm(qasm_file)
     stop = perf_counter()
     benchmark.extra_info["qasm_load_time"] = stop - start
-<<<<<<< HEAD
+    benchmark.extra_info["input_num_qubits"] = circuit.n_qubits
     return circuit
 
 
@@ -50,11 +50,8 @@
     # `gen_term_sequence_circuit` assumes a default evolution time of pi/2, hence we multiply a prefactor
     tket_op = qubit_pauli_operator_from_qiskit(sparse_op*evo_time*2/pi)
     return gen_term_sequence_circuit(tket_op, qc)
-=======
-    benchmark.extra_info["input_num_qubits"] = circuit.n_qubits
-    return circuit
-
-
+  
+  
 def tket_output_circuit_properties(circuit, two_qubit_gate, benchmark):
     ops = {}
     for command in circuit.get_commands():
@@ -64,5 +61,4 @@
             ops[command.op.type] = 1
     benchmark.extra_info["circuit_operations"] = ops
     benchmark.extra_info["gate_count_2q"] = circuit.n_gates_of_type(two_qubit_gate)
-    benchmark.extra_info["depth_2q"] = circuit.depth_by_type(two_qubit_gate)
->>>>>>> 80694eed
+    benchmark.extra_info["depth_2q"] = circuit.depth_by_type(two_qubit_gate)