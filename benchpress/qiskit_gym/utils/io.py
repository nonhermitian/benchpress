# This code is part of Qiskit.
#
# (C) Copyright IBM 2024.
#
# This code is licensed under the Apache License, Version 2.0. You may
# obtain a copy of this license in the LICENSE.txt file in the root directory
# of this source tree or at http://www.apache.org/licenses/LICENSE-2.0.
#
# Any modifications or derivative works of this code must retain this
# copyright notice, and modified files need to carry a notice indicating
# that they have been altered from the originals.
from time import perf_counter
from qiskit import QuantumCircuit


def qiskit_qasm_loader(qasm_file, benchmark):
    start = perf_counter()
    circuit = QuantumCircuit.from_qasm_file(qasm_file)
    stop = perf_counter()
    benchmark.extra_info["qasm_load_time"] = stop - start
<<<<<<< HEAD
    return circuit


def qiskit_output_circuit_properties(circuit, two_qubit_gate, benchmark):
    benchmark.extra_info["circuit_operations"] = circuit.count_ops()
    benchmark.extra_info["gate_count_2q"] = circuit.count_ops().get(two_qubit_gate, 0)
    benchmark.extra_info["depth_2q"] = circuit.depth(
            filter_function=lambda x: x.operation.name == two_qubit_gate
        )
=======
    benchmark.extra_info["input_num_qubits"] = circuit.num_qubits
    return circuit
>>>>>>> b673a178
<|MERGE_RESOLUTION|>--- conflicted
+++ resolved
@@ -18,7 +18,7 @@
     circuit = QuantumCircuit.from_qasm_file(qasm_file)
     stop = perf_counter()
     benchmark.extra_info["qasm_load_time"] = stop - start
-<<<<<<< HEAD
+    benchmark.extra_info["input_num_qubits"] = circuit.num_qubits
     return circuit
 
 
@@ -27,8 +27,4 @@
     benchmark.extra_info["gate_count_2q"] = circuit.count_ops().get(two_qubit_gate, 0)
     benchmark.extra_info["depth_2q"] = circuit.depth(
             filter_function=lambda x: x.operation.name == two_qubit_gate
-        )
-=======
-    benchmark.extra_info["input_num_qubits"] = circuit.num_qubits
-    return circuit
->>>>>>> b673a178
+        )